{
  "name": "fetchflow-vm",
<<<<<<< HEAD
  "version": "1.2.0",
  "description": "Production-grade JavaScript execution environment with automatic pause/resume on fetch() calls. Handles 300+ sequential operations with excellent performance. Perfect for workflow automation and API orchestration.",
  "main": "sequential-fetch-vm-lib.js",
=======
  "version": "1.0.0",
  "description": "A JavaScript execution environment that automatically pauses on fetch() calls, allows external HTTP processing, and resumes with injected responses",
  "main": "index.ts",
>>>>>>> bddd5046
  "type": "module",
  "exports": {
    ".": "./sequential-fetch-vm-lib.js",
    "./lib": "./sequential-fetch-vm-lib.js",
    "./legacy": "./fetch-vm-lib.ts"
  },
  "scripts": {
    "test": "deno test --allow-read --allow-write --allow-net",
    "build": "deno compile --allow-read --allow-write --allow-net fetch-vm-lib.ts"
  },
  "keywords": [
    "javascript",
    "vm",
    "fetch",
    "pause",
    "resume",
    "execution",
    "state",
    "async",
    "quickjs",
    "emscripten",
    "flow-control",
    "http",
    "requests",
    "serialization",
    "workflow",
    "automation",
    "api-orchestration",
    "production-ready",
    "high-performance",
    "scalable"
  ],
  "author": "Claude Code",
  "license": "MIT",
  "repository": {
    "type": "git",
    "url": "https://github.com/AnEntrypoint/fetchflow.git"
  },
  "bugs": {
    "url": "https://github.com/AnEntrypoint/fetchflow/issues"
  },
  "homepage": "https://github.com/AnEntrypoint/fetchflow#readme",
  "dependencies": {
    "quickjs-emscripten": "^0.31.0",
    "acorn": "^8.11.3"
  },
  "engines": {
    "node": ">=18.0.0"
  },
  "files": [
    "sequential-fetch-vm-lib.js",
    "sequential-fetch-vm-lib.ts",
    "fetch-vm-lib.ts",
    "README.md",
    "LICENSE"
  ]
}<|MERGE_RESOLUTION|>--- conflicted
+++ resolved
@@ -1,14 +1,11 @@
 {
   "name": "fetchflow-vm",
-<<<<<<< HEAD
   "version": "1.2.0",
   "description": "Production-grade JavaScript execution environment with automatic pause/resume on fetch() calls. Handles 300+ sequential operations with excellent performance. Perfect for workflow automation and API orchestration.",
   "main": "sequential-fetch-vm-lib.js",
-=======
   "version": "1.0.0",
   "description": "A JavaScript execution environment that automatically pauses on fetch() calls, allows external HTTP processing, and resumes with injected responses",
   "main": "index.ts",
->>>>>>> bddd5046
   "type": "module",
   "exports": {
     ".": "./sequential-fetch-vm-lib.js",
